--- conflicted
+++ resolved
@@ -73,13 +73,8 @@
 	  If unsure, say N.
 
 config RD_XZ
-<<<<<<< HEAD
-	bool "Support initial ramdisks compressed using XZ" if EMBEDDED
-	default !EMBEDDED
-=======
 	bool "Support initial ramdisks compressed using XZ" if EXPERT
 	default !EXPERT
->>>>>>> e92427b2
 	depends on BLK_DEV_INITRD
 	select DECOMPRESS_XZ
 	help

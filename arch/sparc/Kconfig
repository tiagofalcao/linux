config 64BIT
	bool "64-bit kernel" if ARCH = "sparc"
	default ARCH = "sparc64"
	help
	  SPARC is a family of RISC microprocessors designed and marketed by
	  Sun Microsystems, incorporated.  They are very widely found in Sun
	  workstations and clones.

	  Say yes to build a 64-bit kernel - formerly known as sparc64
	  Say no to build a 32-bit kernel - formerly known as sparc

config SPARC
	bool
	default y
	select OF
	select OF_PROMTREE
	select HAVE_IDE
	select HAVE_OPROFILE
	select HAVE_ARCH_KGDB if !SMP || SPARC64
	select HAVE_ARCH_TRACEHOOK
	select ARCH_WANT_OPTIONAL_GPIOLIB
	select RTC_CLASS
	select RTC_DRV_M48T59
	select HAVE_IRQ_WORK
	select HAVE_DMA_ATTRS
	select HAVE_DMA_API_DEBUG
	select HAVE_ARCH_JUMP_LABEL
	select HAVE_GENERIC_HARDIRQS
	select GENERIC_IRQ_SHOW
	select USE_GENERIC_SMP_HELPERS if SMP
	select GENERIC_PCI_IOMAP
	select HAVE_NMI_WATCHDOG if SPARC64
<<<<<<< HEAD
	select HAVE_BPF_JIT
=======
	select GENERIC_SMP_IDLE_THREAD
>>>>>>> 203dacbd

config SPARC32
	def_bool !64BIT
	select GENERIC_ATOMIC64
	select CLZ_TAB
	select ARCH_THREAD_INFO_ALLOCATOR

config SPARC64
	def_bool 64BIT
	select ARCH_SUPPORTS_MSI
	select HAVE_FUNCTION_TRACER
	select HAVE_FUNCTION_GRAPH_TRACER
	select HAVE_FUNCTION_GRAPH_FP_TEST
	select HAVE_FUNCTION_TRACE_MCOUNT_TEST
	select HAVE_KRETPROBES
	select HAVE_KPROBES
	select HAVE_RCU_TABLE_FREE if SMP
	select HAVE_MEMBLOCK
	select HAVE_MEMBLOCK_NODE_MAP
	select HAVE_SYSCALL_WRAPPERS
	select HAVE_DYNAMIC_FTRACE
	select HAVE_FTRACE_MCOUNT_RECORD
	select HAVE_SYSCALL_TRACEPOINTS
	select RTC_DRV_CMOS
	select RTC_DRV_BQ4802
	select RTC_DRV_SUN4V
	select RTC_DRV_STARFIRE
	select HAVE_PERF_EVENTS
	select PERF_USE_VMALLOC
	select IRQ_PREFLOW_FASTEOI
	select ARCH_HAVE_NMI_SAFE_CMPXCHG
	select HAVE_C_RECORDMCOUNT
	select NO_BOOTMEM

config ARCH_DEFCONFIG
	string
	default "arch/sparc/configs/sparc32_defconfig" if SPARC32
	default "arch/sparc/configs/sparc64_defconfig" if SPARC64

# CONFIG_BITS can be used at source level to get 32/64 bits
config BITS
	int
	default 32 if SPARC32
	default 64 if SPARC64

config GENERIC_CMOS_UPDATE
	bool
	default y

config GENERIC_CLOCKEVENTS
	def_bool y

config IOMMU_HELPER
	bool
	default y if SPARC64

config STACKTRACE_SUPPORT
	bool
	default y if SPARC64

config LOCKDEP_SUPPORT
	bool
	default y if SPARC64

config HAVE_LATENCYTOP_SUPPORT
	bool
	default y if SPARC64

config AUDIT_ARCH
	bool
	default y

config HAVE_SETUP_PER_CPU_AREA
	def_bool y if SPARC64

config NEED_PER_CPU_EMBED_FIRST_CHUNK
	def_bool y if SPARC64

config NEED_PER_CPU_PAGE_FIRST_CHUNK
	def_bool y if SPARC64

config MMU
	bool
	default y

config HIGHMEM
	bool
	default y if SPARC32

config ZONE_DMA
	bool
	default y if SPARC32

config NEED_DMA_MAP_STATE
	def_bool y

config NEED_SG_DMA_LENGTH
	def_bool y

config GENERIC_ISA_DMA
	bool
	default y if SPARC32

config GENERIC_GPIO
	bool
	help
	  Generic GPIO API support

config ARCH_NO_VIRT_TO_BUS
	def_bool y

config ARCH_SUPPORTS_DEBUG_PAGEALLOC
	def_bool y if SPARC64

source "init/Kconfig"

source "kernel/Kconfig.freezer"

menu "Processor type and features"

config SMP
	bool "Symmetric multi-processing support"
	---help---
	  This enables support for systems with more than one CPU. If you have
	  a system with only one CPU, say N. If you have a system with more
	  than one CPU, say Y.

	  If you say N here, the kernel will run on single and multiprocessor
	  machines, but will use only one CPU of a multiprocessor machine. If
	  you say Y here, the kernel will run on many, but not all,
	  singleprocessor machines. On a singleprocessor machine, the kernel
	  will run faster if you say N here.

	  People using multiprocessor machines who say Y here should also say
	  Y to "Enhanced Real Time Clock Support", below. The "Advanced Power
	  Management" code will be disabled if you say Y here.

	  See also <file:Documentation/nmi_watchdog.txt> and the SMP-HOWTO
	  available at <http://www.tldp.org/docs.html#howto>.

	  If you don't know what to do here, say N.

config NR_CPUS
	int "Maximum number of CPUs"
	depends on SMP
	range 2 32 if SPARC32
	range 2 1024 if SPARC64
	default 32 if SPARC32
	default 64 if SPARC64

source kernel/Kconfig.hz

config RWSEM_GENERIC_SPINLOCK
	bool
	default y if SPARC32

config RWSEM_XCHGADD_ALGORITHM
	bool
	default y if SPARC64

config GENERIC_HWEIGHT
	bool
	default y if !ULTRA_HAS_POPULATION_COUNT

config GENERIC_CALIBRATE_DELAY
	bool
	default y

config ARCH_MAY_HAVE_PC_FDC
	bool
	default y

config EMULATED_CMPXCHG
	bool
	default y if SPARC32
	help
	  Sparc32 does not have a CAS instruction like sparc64. cmpxchg()
	  is emulated, and therefore it is not completely atomic.

# Makefile helpers
config SPARC32_SMP
	bool
	default y
	depends on SPARC32 && SMP

config SPARC64_SMP
	bool
	default y
	depends on SPARC64 && SMP

config EARLYFB
	bool "Support for early boot text console"
	default y
	depends on SPARC64
	help
	  Say Y here to enable a faster early framebuffer boot console.

choice
	prompt "Kernel page size" if SPARC64
	default SPARC64_PAGE_SIZE_8KB

config SPARC64_PAGE_SIZE_8KB
	bool "8KB"
	help
	  This lets you select the page size of the kernel.

	  8KB and 64KB work quite well, since SPARC ELF sections
	  provide for up to 64KB alignment.

	  If you don't know what to do, choose 8KB.

config SPARC64_PAGE_SIZE_64KB
	bool "64KB"

endchoice

config SECCOMP
	bool "Enable seccomp to safely compute untrusted bytecode"
	depends on SPARC64 && PROC_FS
	default y
	help
	  This kernel feature is useful for number crunching applications
	  that may need to compute untrusted bytecode during their
	  execution. By using pipes or other transports made available to
	  the process as file descriptors supporting the read/write
	  syscalls, it's possible to isolate those applications in
	  their own address space using seccomp. Once seccomp is
	  enabled via /proc/<pid>/seccomp, it cannot be disabled
	  and the task is only allowed to execute a few safe syscalls
	  defined by each seccomp mode.

	  If unsure, say Y. Only embedded should say N here.

config HOTPLUG_CPU
	bool "Support for hot-pluggable CPUs"
	depends on SPARC64 && SMP
	select HOTPLUG
	help
	  Say Y here to experiment with turning CPUs off and on.  CPUs
	  can be controlled through /sys/devices/system/cpu/cpu#.
	  Say N if you want to disable CPU hotplug.

source "kernel/time/Kconfig"

if SPARC64
source "drivers/cpufreq/Kconfig"

config US3_FREQ
	tristate "UltraSPARC-III CPU Frequency driver"
	depends on CPU_FREQ
	select CPU_FREQ_TABLE
	help
	  This adds the CPUFreq driver for UltraSPARC-III processors.

	  For details, take a look at <file:Documentation/cpu-freq>.

	  If in doubt, say N.

config US2E_FREQ
	tristate "UltraSPARC-IIe CPU Frequency driver"
	depends on CPU_FREQ
	select CPU_FREQ_TABLE
	help
	  This adds the CPUFreq driver for UltraSPARC-IIe processors.

	  For details, take a look at <file:Documentation/cpu-freq>.

	  If in doubt, say N.

endif

config US3_MC
	tristate "UltraSPARC-III Memory Controller driver"
	depends on SPARC64
	default y
	help
	  This adds a driver for the UltraSPARC-III memory controller.
	  Loading this driver allows exact mnemonic strings to be
	  printed in the event of a memory error, so that the faulty DIMM
	  on the motherboard can be matched to the error.

	  If in doubt, say Y, as this information can be very useful.

# Global things across all Sun machines.
config GENERIC_LOCKBREAK
	bool
	default y
	depends on SPARC64 && SMP && PREEMPT

choice
	prompt "SPARC64 Huge TLB Page Size"
	depends on SPARC64 && HUGETLB_PAGE
	default HUGETLB_PAGE_SIZE_4MB

config HUGETLB_PAGE_SIZE_4MB
	bool "4MB"

config HUGETLB_PAGE_SIZE_512K
	bool "512K"

config HUGETLB_PAGE_SIZE_64K
	depends on !SPARC64_PAGE_SIZE_64KB
	bool "64K"

endchoice

config NUMA
	bool "NUMA support"
	depends on SPARC64 && SMP

config NODES_SHIFT
	int
	default "4"
	depends on NEED_MULTIPLE_NODES

# Some NUMA nodes have memory ranges that span
# other nodes.  Even though a pfn is valid and
# between a node's start and end pfns, it may not
# reside on that node.  See memmap_init_zone()
# for details.
config NODES_SPAN_OTHER_NODES
	def_bool y
	depends on NEED_MULTIPLE_NODES

config ARCH_SELECT_MEMORY_MODEL
	def_bool y if SPARC64

config ARCH_SPARSEMEM_ENABLE
	def_bool y if SPARC64
	select SPARSEMEM_VMEMMAP_ENABLE

config ARCH_SPARSEMEM_DEFAULT
	def_bool y if SPARC64

source "mm/Kconfig"

config SCHED_SMT
	bool "SMT (Hyperthreading) scheduler support"
	depends on SPARC64 && SMP
	default y
	help
	  SMT scheduler support improves the CPU scheduler's decision making
	  when dealing with SPARC cpus at a cost of slightly increased overhead
	  in some places. If unsure say N here.

config SCHED_MC
	bool "Multi-core scheduler support"
	depends on SPARC64 && SMP
	default y
	help
	  Multi-core scheduler support improves the CPU scheduler's decision
	  making when dealing with multi-core CPU chips at a cost of slightly
	  increased overhead in some places. If unsure say N here.

source "kernel/Kconfig.preempt"

config CMDLINE_BOOL
	bool "Default bootloader kernel arguments"
	depends on SPARC64

config CMDLINE
	string "Initial kernel command string"
	depends on CMDLINE_BOOL
	default "console=ttyS0,9600 root=/dev/sda1"
	help
	  Say Y here if you want to be able to pass default arguments to
	  the kernel. This will be overridden by the bootloader, if you
	  use one (such as SILO). This is most useful if you want to boot
	  a kernel from TFTP, and want default options to be available
	  with having them passed on the command line.

	  NOTE: This option WILL override the PROM bootargs setting!

config SUN_PM
	bool
	default y if SPARC32
	help
	  Enable power management and CPU standby features on supported
	  SPARC platforms.

config SPARC_LED
	tristate "Sun4m LED driver"
	depends on SPARC32
	help
	  This driver toggles the front-panel LED on sun4m systems
	  in a user-specifiable manner.  Its state can be probed
	  by reading /proc/led and its blinking mode can be changed
	  via writes to /proc/led

config SERIAL_CONSOLE
	bool
	depends on SPARC32
	default y
	---help---
	  If you say Y here, it will be possible to use a serial port as the
	  system console (the system console is the device which receives all
	  kernel messages and warnings and which allows logins in single user
	  mode). This could be useful if some terminal or printer is connected
	  to that serial port.

	  Even if you say Y here, the currently visible virtual console
	  (/dev/tty0) will still be used as the system console by default, but
	  you can alter that using a kernel command line option such as
	  "console=ttyS1". (Try "man bootparam" or see the documentation of
	  your boot loader (silo) about how to pass options to the kernel at
	  boot time.)

	  If you don't have a graphics card installed and you say Y here, the
	  kernel will automatically use the first serial line, /dev/ttyS0, as
	  system console.

	  If unsure, say N.

config SPARC_LEON
	bool "Sparc Leon processor family"
	depends on SPARC32
	---help---
	  If you say Y here if you are running on a SPARC-LEON processor.
	  The LEON processor is a synthesizable VHDL model of the
	  SPARC-v8 standard. LEON is  part of the GRLIB collection of
	  IP cores that are distributed under GPL. GRLIB can be downloaded
	  from www.gaisler.com. You can download a sparc-linux cross-compilation
	  toolchain at www.gaisler.com.

if SPARC_LEON
menu "U-Boot options"

config UBOOT_LOAD_ADDR
	hex "uImage Load Address"
	default 0x40004000
	---help---
	 U-Boot kernel load address, the address in physical address space
	 where u-boot will place the Linux kernel before booting it.
	 This address is normally the base address of main memory + 0x4000.

config UBOOT_FLASH_ADDR
	hex "uImage.o Load Address"
	default 0x00080000
	---help---
	 Optional setting only affecting the uImage.o ELF-image used to
	 download the uImage file to the target using a ELF-loader other than
	 U-Boot. It may for example be used to download an uImage to FLASH with
	 the GRMON utility before even starting u-boot.

config UBOOT_ENTRY_ADDR
	hex "uImage Entry Address"
	default 0xf0004000
	---help---
	 Do not change this unless you know what you're doing. This is
	 hardcoded by the SPARC32 and LEON port.

	 This is the virtual address u-boot jumps to when booting the Linux
	 Kernel.

endmenu
endif

endmenu

menu "Bus options (PCI etc.)"
config SBUS
	bool
	default y

config SBUSCHAR
	bool
	default y

config SUN_LDOMS
	bool "Sun Logical Domains support"
	depends on SPARC64
	help
	  Say Y here is you want to support virtual devices via
	  Logical Domains.

config PCI
	bool "Support for PCI and PS/2 keyboard/mouse"
	help
	  Find out whether your system includes a PCI bus. PCI is the name of
	  a bus system, i.e. the way the CPU talks to the other stuff inside
	  your box.  If you say Y here, the kernel will include drivers and
	  infrastructure code to support PCI bus devices.

	  CONFIG_PCI is needed for all JavaStation's (including MrCoffee),
	  CP-1200, JavaEngine-1, Corona, Red October, and Serengeti SGSC.
	  All of these platforms are extremely obscure, so say N if unsure.

config PCI_DOMAINS
	def_bool PCI if SPARC64

config PCI_SYSCALL
	def_bool PCI

config PCIC_PCI
	bool
	depends on PCI && SPARC32 && !SPARC_LEON
	default y

config LEON_PCI
	bool
	depends on PCI && SPARC_LEON
	default y

config GRPCI2
	bool "GRPCI2 Host Bridge Support"
	depends on LEON_PCI
	default y
	help
	  Say Y here to include the GRPCI2 Host Bridge Driver.

source "drivers/pci/Kconfig"

source "drivers/pcmcia/Kconfig"

config SUN_OPENPROMFS
	tristate "Openprom tree appears in /proc/openprom"
	help
	  If you say Y, the OpenPROM device tree will be available as a
	  virtual file system, which you can mount to /proc/openprom by "mount
	  -t openpromfs none /proc/openprom".

	  To compile the /proc/openprom support as a module, choose M here: the
	  module will be called openpromfs.

	  Only choose N if you know in advance that you will not need to modify
	  OpenPROM settings on the running system.

# Makefile helper
config SPARC64_PCI
	bool
	default y
	depends on SPARC64 && PCI

endmenu

menu "Executable file formats"

source "fs/Kconfig.binfmt"

config COMPAT
	bool
	depends on SPARC64
	default y
	select COMPAT_BINFMT_ELF
	select ARCH_WANT_OLD_COMPAT_IPC

config SYSVIPC_COMPAT
	bool
	depends on COMPAT && SYSVIPC
	default y

endmenu

source "net/Kconfig"

source "drivers/Kconfig"

source "drivers/sbus/char/Kconfig"

source "fs/Kconfig"

source "arch/sparc/Kconfig.debug"

source "security/Kconfig"

source "crypto/Kconfig"

source "lib/Kconfig"<|MERGE_RESOLUTION|>--- conflicted
+++ resolved
@@ -30,11 +30,8 @@
 	select USE_GENERIC_SMP_HELPERS if SMP
 	select GENERIC_PCI_IOMAP
 	select HAVE_NMI_WATCHDOG if SPARC64
-<<<<<<< HEAD
 	select HAVE_BPF_JIT
-=======
 	select GENERIC_SMP_IDLE_THREAD
->>>>>>> 203dacbd
 
 config SPARC32
 	def_bool !64BIT
